/*
 * Copyright (C) 2015-2022 IoT.bzh Company
 * Author: Fulup Ar Foll <fulup@iot.bzh>
 *
 * Licensed under the Apache License, Version 2.0 (the "License");
 * you may not use this file except in compliance with the License.
 * You may obtain a copy of the License at
 *
 *   http://www.apache.org/licenses/LICENSE-2.0
 *
 */

use afbv4::prelude::*;
use std::cell::Cell;
use std::sync::{Mutex, MutexGuard};

pub type InjectorJobPostCb =
    fn(api: AfbApiV4, transac: &mut InjectorEntry) -> Result<SimulationStatus, AfbError>;

pub struct JobTransactionContext {
    event: &'static AfbEvent,
    callback: InjectorJobPostCb,
    running: bool,
    retry_conf: InjectorRetryConf,
}

pub struct JobTransactionParam<'a> {
    api: AfbApiV4,
    idx: usize,
    state: MutexGuard<'a, ScenarioState>,
}

#[derive(Clone, Copy)]
pub struct InjectorRetryConf {
    pub delay: i32,
    pub timeout: i32,
    pub count: i32,
}

fn job_transaction_cb(
    _job: &AfbSchedJob,
    signal: i32,
    jobctx: &AfbCtxData,
    context: &AfbCtxData,
) -> Result<(), AfbError> {
    let param = jobctx.get_mut::<JobTransactionParam>()?;
    let ctx = context.get_mut::<JobTransactionContext>()?;

    let mut transac = &mut param.state.entries[param.idx];

    if signal != 0 {
        let error = AfbError::new(
            "job-transaction-cb",
            -62,
            format!("{} timeout", transac.uid),
        );

        // send result as event
        let jreply = JsoncObj::new();
        jreply.add("uid", transac.uid)?;
        jreply.add(
            "status",
            format!("{:?}", SimulationStatus::Timeout).as_str(),
        )?;
        ctx.event.push(jreply);

        transac.status = SimulationStatus::Fail(error);
        jobctx.free::<JobTransactionParam>();

        return afb_error!(
            "job-transaction-cb",
            "uid:{} transaction killed",
            transac.uid
        );
    }

    if ctx.running {
        for idx in 0..ctx.retry_conf.count {
            transac.status = SimulationStatus::Pending;
            transac.status = (ctx.callback)(param.api, &mut transac)?;
            match &transac.status {
                SimulationStatus::Done | SimulationStatus::Check => break,
                SimulationStatus::Fail(_error) => {}
                _ => {
                    return afb_error!(
                        "job_transaction_cb",
                        "unexpected status for uid:{} count:{}",
                        transac.uid,
                        idx
                    )
                }
            }
        }
        ctx.running = false;
    } else {
        transac.status = SimulationStatus::Ignored;
    };

    let response = if let SimulationStatus::Fail(error) = &transac.status {
        afb_error!(
            "job_transaction_cb",
            "unexpected status for uid:{} count:{} error:{}",
            transac.uid,
            ctx.retry_conf.count,
            error
        )
    } else {
        Ok(())
    };

    // send result as event
    let jreply = JsoncObj::new();
    jreply.add("uid", transac.uid)?;
    jreply.add("verb", transac.verb)?;
    jreply.add("status", format!("{:?}", transac.status).as_str())?;
    ctx.event.push(jreply);
    jobctx.free::<JobTransactionParam>();
    response
}

pub struct JobScenarioContext {
    callback: InjectorJobPostCb,
    retry_conf: InjectorRetryConf,
    count: usize,
}

pub struct JobScenarioParam {
    api: AfbApiV4,
    injector: &'static Injector,
    event: &'static AfbEvent,
}

fn job_scenario_cb(
    _job: &AfbSchedJob,
    signal: i32,
    params: &AfbCtxData,
    context: &AfbCtxData,
) -> Result<(), AfbError> {
    let param = params.get_ref::<JobScenarioParam>()?;
    let ctx = context.get_ref::<JobScenarioContext>()?;

    // job was kill from API
    if signal != 0 {
        context.free::<JobScenarioContext>();
        return Ok(());
    }

    // compute global timeout in case count > 1
    let timeout = ctx.retry_conf.timeout * ctx.retry_conf.count;

    let job = AfbSchedJob::new("iso15118-transac")
        .set_exec_watchdog(timeout)
        .set_group(1)
        .set_callback(job_transaction_cb)
        .set_context(JobTransactionContext {
            event: param.event,
            callback: ctx.callback,
            running: true,
            retry_conf: ctx.retry_conf,
        })
        .finalize();

    for idx in 0..ctx.count {
        job.post(
            0,
            JobTransactionParam {
                idx,
                state: param.injector.lock_state()?,
                api: param.api,
            },
        )?;
    }

    job.terminate();
    Ok(())
}

#[derive(Debug)]
pub enum SimulationStatus {
    Pending,
    Done,
    Check,
    Ignored,
    Idle,
    Timeout,
    Fail(AfbError),
}

pub struct InjectorEntry {
    pub uid: &'static str,
    pub target: &'static str,
    pub verb: &'static str,
    pub queries: JsoncObj,
    pub expects: JsoncObj,
    pub status: SimulationStatus,
    pub sequence: usize,
}

pub struct ScenarioState {
    pub entries: Vec<InjectorEntry>,
}

pub struct Injector {
    uid: &'static str,
    job: &'static AfbSchedJob,
    count: usize,
    data_set: Mutex<ScenarioState>,
}

impl Injector {
    pub fn new(
        uid: &'static str,
        target: Option<&'static str>,
<<<<<<< HEAD
        protocol: &'static str,
        config: JsoncObj,
        retry_conf: InjectorRetryConf,
        callback: InjectorJobPostCb,
=======
        prefix: &'static str,
        transactions: JsoncObj,
        timeout: i32,
        callback: InjectorReqCb,
>>>>>>> 1e1a2ef4
    ) -> Result<&'static Self, AfbError> {
        let mut data_set = ScenarioState {
            entries: Vec::new(),
        };

<<<<<<< HEAD
        let target = match target {
            Some(value) => value,
            None => return afb_error!("injector-new", "missing target api from config"),
        };

        for idx in 0..config.count()? {
            let transac = config.index::<JsoncObj>(idx)?;
=======
        let target= match target {
            Some(value) => value,
            None => return afb_error!("injector-new", "missing target api from config")
        };

        for idx in 0..transactions.count()? {
            let transac = transactions.index::<JsoncObj>(idx)?;
>>>>>>> 1e1a2ef4
            let uid = transac.get::<&str>("uid")?;
            let queries = JsoncObj::array();
            if let Some(value) = transac.optional::<JsoncObj>("query")? {
                queries.append(value)?;
            }
<<<<<<< HEAD
            let expects = JsoncObj::array();
=======
            let expects= JsoncObj::array();
>>>>>>> 1e1a2ef4
            if let Some(value) = transac.optional::<JsoncObj>("expect")? {
                expects.append(value)?;
            }
            let verb = match transac.optional::<&'static str>("verb")? {
                Some(value) => value,
                None => {
<<<<<<< HEAD
                    let name = format!("{}:{}_req", protocol, uid.replace("-", "_"));
=======
                    let name = format!("{}:{}_req", prefix, uid.replace("-", "_"));
>>>>>>> 1e1a2ef4
                    to_static_str(name)
                }
            };

            data_set.entries.push(InjectorEntry {
                uid,
                verb,
                queries: queries,
                expects: expects,
                status: SimulationStatus::Idle,
                sequence: 0,
                target,
            });
        }

        let job = AfbSchedJob::new("iso-15118-Injector")
            .set_callback(job_scenario_cb)
            .set_context(JobScenarioContext {
                retry_conf,
                callback,
                count: data_set.entries.len(),
            });

        let this = Self {
            uid,
            job,
            count: transactions.count()?,
            data_set: Mutex::new(data_set),
        };

        Ok(Box::leak(Box::new(this)))
    }

    #[track_caller]
    pub fn lock_state(&self) -> Result<MutexGuard<'_, ScenarioState>, AfbError> {
        let guard = self.data_set.lock().unwrap();
        Ok(guard)
    }

    pub fn start(
        &'static self,
        afb_rqt: &AfbRequest,
        event: &'static AfbEvent,
    ) -> Result<i32, AfbError> {
        let api = afb_rqt.get_apiv4();
        let job_id = self.job.post(
            1,
            JobScenarioParam {
                injector: self,
                event,
                api,
            },
        )?;

        Ok(job_id)
    }

    pub fn stop(&self, job_id: i32) -> Result<JsoncObj, AfbError> {
        self.job.abort(job_id)?;
        self.get_result()
    }

    pub fn get_result(&self) -> Result<JsoncObj, AfbError> {
        let state = self.lock_state()?;
        let result = JsoncObj::array();
        result.append(format!("1..{} # {}", self.count, self.uid).as_str())?;
        for idx in 0..self.count {
            let transac = &state.entries[idx];
            let status = match &transac.status {
                SimulationStatus::Done => {
                    format!("ok {} - {}  # Response uncheck", idx, transac.uid)
                }
                SimulationStatus::Check => {
                    format!("ok {} - {}  # Response checked", idx, transac.uid)
                }
                SimulationStatus::Fail(error) => {
                    format!("fx {} - {}  # {}", idx, transac.uid, error)
                }
                _ => format!("fx {} - {}  # {:?}", idx, transac.uid, transac.status),
            };
            result.append(status.as_str())?;
        }
        Ok(result)
    }
}

pub struct ResponderEntry {
    pub queries: JsoncObj,
    pub expects: JsoncObj,
    pub sequence: usize,
    pub nonce: u32,
    pub responder: &'static Responder,
}

pub struct ResponderReset {
    pub responder: &'static Responder,
}

pub struct Responder {
    nonce: Cell<u32>,
    reset_loop: bool,
}

impl Responder {
<<<<<<< HEAD
    pub fn new() -> &'static Self {
        let this = Responder {
            nonce: Cell::new(0),
        };
        Box::leak(Box::new(this))
=======
    pub fn new(reset_loop: bool) -> &'static Self {
       let this=  Responder {nonce:Cell::new(0), reset_loop};
       Box::leak(Box::new(this))
>>>>>>> 1e1a2ef4
    }

    pub fn reset(&self) {
        self.nonce.set(self.nonce.get() + 1);
    }

    pub fn get_nonce(&self) -> u32 {
        self.nonce.get()
    }

    pub fn get_loop(&self) -> bool {
        self.reset_loop
    }
}<|MERGE_RESOLUTION|>--- conflicted
+++ resolved
@@ -211,23 +211,15 @@
     pub fn new(
         uid: &'static str,
         target: Option<&'static str>,
-<<<<<<< HEAD
         protocol: &'static str,
         config: JsoncObj,
         retry_conf: InjectorRetryConf,
         callback: InjectorJobPostCb,
-=======
-        prefix: &'static str,
-        transactions: JsoncObj,
-        timeout: i32,
-        callback: InjectorReqCb,
->>>>>>> 1e1a2ef4
     ) -> Result<&'static Self, AfbError> {
         let mut data_set = ScenarioState {
             entries: Vec::new(),
         };
 
-<<<<<<< HEAD
         let target = match target {
             Some(value) => value,
             None => return afb_error!("injector-new", "missing target api from config"),
@@ -235,36 +227,19 @@
 
         for idx in 0..config.count()? {
             let transac = config.index::<JsoncObj>(idx)?;
-=======
-        let target= match target {
-            Some(value) => value,
-            None => return afb_error!("injector-new", "missing target api from config")
-        };
-
-        for idx in 0..transactions.count()? {
-            let transac = transactions.index::<JsoncObj>(idx)?;
->>>>>>> 1e1a2ef4
             let uid = transac.get::<&str>("uid")?;
             let queries = JsoncObj::array();
             if let Some(value) = transac.optional::<JsoncObj>("query")? {
                 queries.append(value)?;
             }
-<<<<<<< HEAD
             let expects = JsoncObj::array();
-=======
-            let expects= JsoncObj::array();
->>>>>>> 1e1a2ef4
             if let Some(value) = transac.optional::<JsoncObj>("expect")? {
                 expects.append(value)?;
             }
             let verb = match transac.optional::<&'static str>("verb")? {
                 Some(value) => value,
                 None => {
-<<<<<<< HEAD
                     let name = format!("{}:{}_req", protocol, uid.replace("-", "_"));
-=======
-                    let name = format!("{}:{}_req", prefix, uid.replace("-", "_"));
->>>>>>> 1e1a2ef4
                     to_static_str(name)
                 }
             };
@@ -272,6 +247,8 @@
             data_set.entries.push(InjectorEntry {
                 uid,
                 verb,
+                queries: queries,
+                expects: expects,
                 queries: queries,
                 expects: expects,
                 status: SimulationStatus::Idle,
@@ -369,17 +346,11 @@
 }
 
 impl Responder {
-<<<<<<< HEAD
     pub fn new() -> &'static Self {
         let this = Responder {
             nonce: Cell::new(0),
         };
         Box::leak(Box::new(this))
-=======
-    pub fn new(reset_loop: bool) -> &'static Self {
-       let this=  Responder {nonce:Cell::new(0), reset_loop};
-       Box::leak(Box::new(this))
->>>>>>> 1e1a2ef4
     }
 
     pub fn reset(&self) {
